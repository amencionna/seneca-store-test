--- conflicted
+++ resolved
@@ -2,12 +2,6 @@
 sudo: false
 
 node_js:
-<<<<<<< HEAD
-  - "5"
-  - "4"
-  - "0.12"
-  - "0.10"
-=======
   - '5'
   - '4'
   - '0.12'
@@ -15,5 +9,4 @@
 
 # to kill when droping 0.10
 before_install:
-   npm -g install npm@latest-2
->>>>>>> fe49d17f
+   npm -g install npm@latest-2