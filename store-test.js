--- conflicted
+++ resolved
@@ -1,19 +1,13 @@
 /* Copyright (c) 2014 Richard Rodger, MIT License */
 'use strict'
 
-<<<<<<< HEAD
-var assert = require('chai').assert
-var Async = require('async')
-var _ = require('lodash')
-var Lab = require('lab')
-
-var ExtendedTests = require('./lib/store-test-extended')
-=======
 var Assert = require('chai').assert
 var Async = require('async')
 var _ = require('lodash')
 var Lab = require('lab')
->>>>>>> fe49d17f
+var Lab = require('lab')
+
+var ExtendedTests = require('./lib/store-test-extended')
 
 var bartemplate = {
   name$: 'bar',
@@ -627,7 +621,6 @@
       })
 
       it('should delete an entity by property', function (done) {
-<<<<<<< HEAD
         var foo = si.make('foo')
         foo.remove$({ p1: 'v1' }, function (err, res) {
           assert.isNull(err)
@@ -635,14 +628,6 @@
           foo.list$({}, verify(done, function (res) {
             assert.lengthOf(res, 1)
             assert.equal('v2', res[0].p1)
-=======
-        var bar = si.make('bar')
-        bar.remove$({ int: bartemplate.int }, function (err, res) {
-          Assert.isNull(err)
-
-          bar.list$({ int: bartemplate.int }, verify(done, function (res) {
-            Assert.lengthOf(res, 0)
->>>>>>> fe49d17f
           }))
         })
       })
