--- conflicted
+++ resolved
@@ -5,7 +5,6 @@
   "main": "store-test.js",
   "scripts": {
     "test": "lab test/*.test.js -r console -v -L -t 80",
-    "lint": "lab -dL",
     "annotate": "docco store-test.js -o doc"
   },
   "repository": {
@@ -39,11 +38,7 @@
     "lodash": "^3.10.1"
   },
   "peerDependencies": {
-<<<<<<< HEAD
-    "seneca": ">=0.8.0"
-=======
     "seneca": ">=0.8.0 <=1.x.x"
->>>>>>> fe49d17f
   },
   "devDependencies": {
     "docco": "0.6.3",
